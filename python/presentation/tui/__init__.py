--- conflicted
+++ resolved
@@ -10,11 +10,7 @@
 import sys
 
 try:
-<<<<<<< HEAD
-    import textual
-=======
     import textual  # noqa: F401 # pylint: disable=unused-import # type: ignore[reportUnusedImport]
->>>>>>> 3d0cf2a6
     TEXTUAL_AVAILABLE = True
     # Store reference to avoid unused import warning
     _TEXTUAL_MODULE = textual
