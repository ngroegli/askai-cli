--- conflicted
+++ resolved
@@ -4,11 +4,7 @@
 import logging
 
 # Import main functions for backward compatibility
-<<<<<<< HEAD
-from .setup import setup_logger, get_logger
 
-__all__ = ['setup_logger', 'get_logger']
-=======
 from .setup import setup_logger, LOGGER_NAME
 
 def get_logger() -> logging.Logger:
@@ -22,5 +18,4 @@
     """
     return logging.getLogger(LOGGER_NAME)
 
-__all__ = ['setup_logger', 'get_logger', 'LOGGER_NAME']
->>>>>>> 3d0cf2a6
+__all__ = ['setup_logger', 'get_logger', 'LOGGER_NAME']